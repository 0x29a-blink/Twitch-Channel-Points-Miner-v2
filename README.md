--- conflicted
+++ resolved
@@ -201,11 +201,7 @@
         Priority.DROPS,                         # - When we don't have anymore watch streak to catch, wait until all drops are collected over the streamers
         Priority.ORDER                          # - When we have all of the drops claimed and no watch-streak available, use the order priority (POINTS_ASCENDING, POINTS_DESCEDING)
     ],
-<<<<<<< HEAD
     enable_analytics=False,			# Disables Analytics if False. Disabling it significantly reduces memory consumption
-=======
-    analytics=False,                            # Disables Analytics if False. Disabling it significantly reduces memory consumption
->>>>>>> a411ed35
     logger_settings=LoggerSettings(
         save=True,                              # If you want to save logs in a file (suggested)
         console_level=logging.INFO,             # Level of logs - use logging.DEBUG for more info
@@ -591,11 +587,7 @@
 twitch_miner.mine(followers=True, blacklist=["user1", "user2"])
 ```
 
-<<<<<<< HEAD
 ### `enable_analytics` option in `twitch_minerfile` toggles Analytics needed for the `analytics()` method
-=======
-### `analytics` option in `twitch_minerfile` toggles Analytics
->>>>>>> a411ed35
 
 Disabling Analytics significantly reduces memory consumption and saves some disk space by not creating and writing `/analytics/*.json`.
 
