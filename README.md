--- conflicted
+++ resolved
@@ -35,6 +35,7 @@
     - [Final report](#final-report)
 4. 🧐 [How to use](#how-to-use)
     - [Cloning](#by-cloning-the-repository)
+    - [pip](#pip)
     - [Docker](#docker)
     - [Limits](#limits)
 5. 🔧 [Settings](#settings)
@@ -173,29 +174,7 @@
 ```
 
 ## How to use:
-<<<<<<< HEAD
-
-### By cloning the repository
-
-=======
-### Download via pip
-Via pip you can download the stable version of the project.
-
-`pip install Twitch-Channel-Points-Miner-v2`
-
-### Download via Github
-Via GitHub you can download the latest version of the project.
->>>>>>> 5efbed68
-1. Clone this repository `git clone https://github.com/Tkd-Alex/Twitch-Channel-Points-Miner-v2`
-2. Install all the requirements `pip install -r requirements.txt` . If you have problems with requirements, make sure to have at least Python3.6. You could also try to create a _virtualenv_ and then install all the requirements
-```sh
-pip install virtualenv
-virtualenv -p python3 venv
-source venv/bin/activate
-pip install -r requirements.txt
-```
-
-Then create your `run.py` file start from [example.py](https://github.com/Tkd-Alex/Twitch-Channel-Points-Miner-v2/blob/master/example.py).
+First of all please create a run.py file. You can just copy [example.py](https://github.com/Tkd-Alex/Twitch-Channel-Points-Miner-v2/blob/master/example.py) and modify it according to your needs.
 ```python
 # -*- coding: utf-8 -*-
 
@@ -292,7 +271,23 @@
 twitch_miner = TwitchChannelPointsMiner("your-twitch-username")
 twitch_miner.mine(followers=True, blacklist=["user1", "user2"])  # Blacklist example
 ```
+
+### By cloning the repository
+1. Clone this repository `git clone https://github.com/Tkd-Alex/Twitch-Channel-Points-Miner-v2`
+2. Install all the requirements `pip install -r requirements.txt` . If you have problems with requirements, make sure to have at least Python3.6. You could also try to create a _virtualenv_ and then install all the requirements
+```sh
+pip install virtualenv
+virtualenv -p python3 venv
+source venv/bin/activate
+pip install -r requirements.txt
+```
+
 Start mining! `python run.py` 🥳
+
+### pip
+Install the package via pip, you will find a stable version - maybe a different version from the master branch.
+- `pip install Twitch-Channel-Points-Miner-v2`
+- Exceute the run.py file `python run.py` 🥳
 
 ### Docker
 
